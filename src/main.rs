--- conflicted
+++ resolved
@@ -100,17 +100,11 @@
     host_token: String,
     config: &State<Config>,
     db: SessionDBConn,
-<<<<<<< HEAD
-) -> Result<Json<Vec<Credentials>>, Error> {
-    let credentials = id_contact_comm_common::credentials::get_credentials_for_host(host_token, config, db).await?;
-    Ok(Json(credentials))
-=======
 ) -> Result<RenderedCredentials, Error> {
     let credentials = get_credentials_for_host(host_token, config, db)
         .await
         .unwrap_or_else(|_| Vec::new());
     render_credentials(credentials, CredentialRenderType::Json)
->>>>>>> 4a74ad9f
 }
 
 #[get("/clean_db")]
