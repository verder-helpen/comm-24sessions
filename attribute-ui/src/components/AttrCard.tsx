import React from 'react';
import DoneIcon from '@material-ui/icons/Done';
import VpnKeyIcon from '@material-ui/icons/VpnKey';

<<<<<<< HEAD
import translations from '../translations';
interface Props {
    name: String,
    attributes: {
        [Key in string]: string
    }
=======
type Attributes = [string, string];

export type OrderedGuestAttributes = {
    attributes: Attributes[],
    name: string,
>>>>>>> a2819927
}

export const AttrCard = ({ name, attributes }: OrderedGuestAttributes) => (
    <div className="attr-card">
        <div className="attr-header">
            <div className="attr-row">
                <span className="attr-check"><DoneIcon htmlColor="green" fontSize="inherit"/></span>
                <span className="attr-name">{name}</span>
            </div>
        </div>
        <div className="attr-body">
        {Object.values(attributes).map(([key, value]) => (
            <div className="attr-row" key={key}>
                <span className="attr-key">{translations[key]||key}:</span>
                <span className="attr-badge">
                    <span className="attr-badge-icon">
                        <VpnKeyIcon htmlColor="gray" fontSize="inherit"/>
                    </span>
                    <span className="attr-value">{value}</span>
                </span>
            </div>
        ))}
        </div>
    </div>
);<|MERGE_RESOLUTION|>--- conflicted
+++ resolved
@@ -1,21 +1,13 @@
 import React from 'react';
 import DoneIcon from '@material-ui/icons/Done';
 import VpnKeyIcon from '@material-ui/icons/VpnKey';
+import translations from '../translations';
 
-<<<<<<< HEAD
-import translations from '../translations';
-interface Props {
-    name: String,
-    attributes: {
-        [Key in string]: string
-    }
-=======
 type Attributes = [string, string];
 
 export type OrderedGuestAttributes = {
     attributes: Attributes[],
     name: string,
->>>>>>> a2819927
 }
 
 export const AttrCard = ({ name, attributes }: OrderedGuestAttributes) => (
